--- conflicted
+++ resolved
@@ -47,13 +47,9 @@
         self.console_output.append(self.__terminal)
         self.__terminal.connect("child-exited", self.on_vte_child_exited)
 
-<<<<<<< HEAD
-        palette = ["#353535", "#c01c28", "#26a269", "#a2734c", "#12488b", "#a347ba", "#2aa1b3", "#cfcfcf", "#5d5d5d", "#f66151", "#33d17a", "#e9ad0c", "#2a7bde", "#c061cb", "#33c7de", "#ffffff"]
-=======
         palette = ["#353535", "#c01c28", "#26a269", "#a2734c", "#12488b", "#a347ba", "#2aa1b3",
                    "#cfcfcf", "#5d5d5d", "#f66151", "#33d17a", "#e9ad0c", "#2a7bde", "#c061cb",
                    "#33c7de", "#ffffff"]
->>>>>>> 5693c651
 
         FOREGROUND = palette[0]
         BACKGROUND = palette[15]
